--- conflicted
+++ resolved
@@ -1,13 +1,8 @@
 import argparse
 import os
-
+from dotenv import load_dotenv
 from agency_swarm.util.helpers import list_available_agents
 
-<<<<<<< HEAD
-from dotenv import load_dotenv
-
-=======
->>>>>>> cfd18f04
 
 def main():
     parser = argparse.ArgumentParser(description='Agency Swarm CLI.')
